--- conflicted
+++ resolved
@@ -2,11 +2,7 @@
 # flake8: noqa
 __author__ = 'Nick Ficano'
 __email__ = 'nficano@gmail.com'
-<<<<<<< HEAD
-__version__ = '0.2.0'
-=======
 __version__ = '0.2.1'
->>>>>>> 75b8ab03
 
 from .aws_lambda import deploy, invoke, init, build
 
